"use client"

import type React from "react"

import { useState, useRef, useEffect, useCallback } from "react"
import { Button } from "~/components/ui/button"
import { Input } from "~/components/ui/input"
import { Sidebar } from "./sidebar"
import { ModelDropdown } from "./model-dropdown"
import { ThemeToggle } from "./theme-toggle"
import { Menu, Sparkles, Search, Code, GraduationCap, Paperclip, ArrowUp, User, Bot, X, MoreVertical, Copy, Trash2, Edit2, Wand2, Image as ImageIcon } from "lucide-react"
import { MarkdownRenderer } from "./ui/markdown-renderer"
import { StreamingMarkdown } from "./ui/streaming-markdown"
import { FileUpload } from "./ui/file-upload"
import { FileAttachmentList } from "./ui/file-attachment"
<<<<<<< HEAD
import { CreditsDisplay } from "./credits-display"
import { CreditToast } from "./credit-toast"
import { useAIChat, type ChatConfig } from "~/hooks/useAIChat"
=======
import { useAIChat, type ChatConfig, type Message, type ImageGenerationConfig } from "~/hooks/useAIChat"
>>>>>>> 8e660afc
import { cn } from "~/lib/utils"
import { useInView } from "react-intersection-observer"
import { Dialog, DialogContent, DialogHeader, DialogTitle, DialogTrigger, DialogFooter } from "~/components/ui/dialog"
import { ScrollArea } from "~/components/ui/scroll-area"
import { Label } from "~/components/ui/label"
import { Select, SelectContent, SelectItem, SelectTrigger, SelectValue } from "~/components/ui/select"
import { Switch } from "~/components/ui/switch"
import { Slider } from "~/components/ui/slider"
import { type AIProvider } from "~/server/api/routers/ai-chat"
import { GeneratedImage } from "./ui/generated-image"

// Client-side constants and types
type ClientAIProvider = "openai" | "google" | "anthropic";

const AI_PROVIDERS: Record<ClientAIProvider, ClientAIProvider> = {
  openai: "openai",
  google: "google",
  anthropic: "anthropic",
} as const;

type ModelInfo = {
  name: string;
  description: string;
  type?: 'text' | 'image';
};

interface User {
  id: string
  name: string
  email: string
  avatar: string
  plan: string
  credits: number
}

interface ChatInterfaceProps {
  user: User | null
  onLogout: () => void
}

interface SearchConfig {
  enabled: boolean;
  searchContextSize: 'low' | 'medium' | 'high';
  userLocation?: {
    type: 'approximate';
    city?: string;
    region?: string;
    country?: string;
  };
}

const categoryButtons = [
  {
    icon: Sparkles,
    label: "Create",
    description: "Generate creative content",
    color: "from-blue-500/10 to-blue-600/10 border-blue-500/20",
  },
  {
    icon: Search,
    label: "Explore",
    description: "Research and discover",
    color: "from-green-500/10 to-green-600/10 border-green-500/20",
  },
  {
    icon: Code,
    label: "Code",
    description: "Programming assistance",
    color: "from-purple-500/10 to-purple-600/10 border-purple-500/20",
  },
  {
    icon: GraduationCap,
    label: "Learn",
    description: "Educational content",
    color: "from-orange-500/10 to-orange-600/10 border-orange-500/20",
  },
]

const sampleQuestions = [
  "How does AI work?",
  "Are black holes real?",
  'How many Rs are in the word "strawberry"?',
  "What is the meaning of life?",
]

// Add this helper for tooltip
function Tooltip({ children, text }: { children: React.ReactNode; text: string }) {
  const [show, setShow] = useState(false);
  return (
    <div
      className="relative inline-block"
      onMouseEnter={() => setShow(true)}
      onMouseLeave={() => setShow(false)}
    >
      {children}
      {show && (
        <div className="absolute z-50 left-1/2 -translate-x-1/2 mt-2 px-3 py-1 rounded bg-black text-white text-xs shadow-lg whitespace-nowrap pointer-events-none animate-fade-in">
          {text}
        </div>
      )}
    </div>
  );
}

// Add this helper for source tooltip
function SourceTooltip({ source }: { source: { title: string; url: string; content?: string } }) {
  const [show, setShow] = useState(false);
  return (
    <div
      className="relative inline-block ml-2"
      onMouseEnter={() => setShow(true)}
      onMouseLeave={() => setShow(false)}
    >
      <span className="inline-flex items-center justify-center w-5 h-5 rounded-full bg-primary/10 text-primary border border-primary/30 cursor-pointer">
        <svg width="14" height="14" viewBox="0 0 20 20" fill="none"><circle cx="10" cy="10" r="9" stroke="currentColor" strokeWidth="2"/><text x="10" y="15" textAnchor="middle" fontSize="12" fill="currentColor">i</text></svg>
      </span>
      {show && (
        <div className="absolute z-50 left-1/2 -translate-x-1/2 mt-2 px-4 py-2 rounded bg-black text-white text-xs shadow-lg whitespace-pre-line pointer-events-none animate-fade-in min-w-[200px] max-w-xs">
          <div className="font-semibold mb-1">{source.title}</div>
          <a href={source.url} target="_blank" rel="noopener noreferrer" className="underline break-all text-blue-200">{source.url}</a>
          {source.content && <div className="mt-2 text-xs text-gray-200">{source.content}</div>}
        </div>
      )}
    </div>
  );
}

export function ChatInterface({ user, onLogout }: ChatInterfaceProps) {
  const [sidebarOpen, setSidebarOpen] = useState(false)
  const [sidebarCollapsed, setSidebarCollapsed] = useState(false)
  const [message, setMessage] = useState("")
  const [selectedModel, setSelectedModel] = useState("gemini-1.5-flash")
  const [currentConversationId, setCurrentConversationId] = useState<string | undefined>()
  const [showFileUpload, setShowFileUpload] = useState(false)
  const [attachedFiles, setAttachedFiles] = useState<Array<{
    id: string;
    fileName: string;
    fileType: 'image' | 'document' | 'audio' | 'video';
    fileSize: number;
    mimeType: string;
    url: string;
    cloudinaryId?: string;
  }>>([])
  const [showCreditToast, setShowCreditToast] = useState(false)
  const [creditToastData, setCreditToastData] = useState<{
    creditsUsed: number;
    creditsRemaining: number;
    modelName: string;
  }>({ creditsUsed: 0, creditsRemaining: 0, modelName: '' })
  const inputRef = useRef<HTMLInputElement>(null)
  const messagesEndRef = useRef<HTMLDivElement>(null)
  const [isAutoScrolling, setIsAutoScrolling] = useState(true)
  const [shouldScrollToBottom, setShouldScrollToBottom] = useState(false)
  const messagesContainerRef = useRef<HTMLDivElement>(null)
  const lastScrollHeightRef = useRef<number>(0)
  const lastScrollTopRef = useRef<number>(0)
  const { ref: bottomRef, inView } = useInView({
    threshold: 0.5,
    initialInView: true,
  })
  const [selectedMessage, setSelectedMessage] = useState<Message | null>(null)
  const [isDialogOpen, setIsDialogOpen] = useState(false)
  const scrollTimeoutRef = useRef<NodeJS.Timeout | undefined>(undefined)
  const [showImageGen, setShowImageGen] = useState(false)
  const [showImageGenDialogOpen, setShowImageGenDialogOpen] = useState(false)
  const [showSearchDialog, setShowSearchDialog] = useState(false)
  const [searchConfig, setSearchConfig] = useState<SearchConfig>({
    enabled: true,
    searchContextSize: 'medium',
  })
  const [isSearchMode, setIsSearchMode] = useState(false)

  // Initialize AI Chat hook
  const {
    messages,
    isStreaming,
    currentStreamContent,
    isGenerating,
    isGeneratingImage,
    generatedImages,
    availableModels,
    modelsLoading,
    sendMessageStream,
    generateImageResponse,
    clearChat,
    startNewConversation,
    loadConversation,
    conversationTitle,
    currentConversationId: hookConversationId,
  } = useAIChat({
    conversationId: currentConversationId,
    onError: (error) => {
      console.error("AI Chat Error:", error)
      // You could add a toast notification here
    },
    onCreditUsed: (creditsUsed, creditsRemaining, modelName) => {
      setCreditToastData({ creditsUsed, creditsRemaining, modelName });
      setShowCreditToast(true);
    },
  })

  // Sync conversation ID between state and hook
  useEffect(() => {
    if (hookConversationId !== currentConversationId) {
      setCurrentConversationId(hookConversationId)
    }
  }, [hookConversationId])

  // Auto-scroll to bottom when new messages arrive
  useEffect(() => {
    messagesEndRef.current?.scrollIntoView({ behavior: "smooth" })
  }, [messages, currentStreamContent])

  useEffect(() => {
    const handleKeyDown = (e: KeyboardEvent) => {
      if (e.key === "/" && !e.ctrlKey && !e.metaKey && e.target !== inputRef.current) {
        e.preventDefault()
        inputRef.current?.focus()
      }
    }

    document.addEventListener("keydown", handleKeyDown)
    return () => document.removeEventListener("keydown", handleKeyDown)
  }, [])

  // Improved scroll handling with debounce
  const handleScroll = useCallback(() => {
    if (!messagesContainerRef.current) return
    
    const container = messagesContainerRef.current
    const { scrollTop, scrollHeight, clientHeight } = container
    
    // Clear any existing timeout
    if (scrollTimeoutRef.current) {
      clearTimeout(scrollTimeoutRef.current)
    }
    
    // Store last scroll position with debounce
    scrollTimeoutRef.current = setTimeout(() => {
      lastScrollTopRef.current = scrollTop
      lastScrollHeightRef.current = scrollHeight
      
      // Check if we're near bottom (within 100px)
      const isNearBottom = scrollHeight - scrollTop - clientHeight < 100
      
      // Update auto-scroll state
      setIsAutoScrolling(isNearBottom)
      
      // If we're near bottom and streaming, ensure we stay there
      if (isNearBottom && isStreaming) {
        setShouldScrollToBottom(true)
      }
    }, 100) // 100ms debounce
  }, [isStreaming])

  // Cleanup scroll timeout
  useEffect(() => {
    return () => {
      if (scrollTimeoutRef.current) {
        clearTimeout(scrollTimeoutRef.current)
      }
    }
  }, [])

  // Improved scroll to bottom behavior
  const scrollToBottom = useCallback((smooth = true) => {
    if (!messagesContainerRef.current) return
    
    const container = messagesContainerRef.current
    const { scrollHeight, clientHeight } = container
    
    // Prevent scroll jumps by checking if we're already at bottom
    const isAtBottom = scrollHeight - container.scrollTop - clientHeight < 10
    if (isAtBottom && !smooth) return
    
    requestAnimationFrame(() => {
      container.scrollTo({
        top: scrollHeight - clientHeight,
        behavior: smooth ? "smooth" : "auto"
      })
    })
  }, [])

  // Handle new messages and streaming
  useEffect(() => {
    if (!messagesContainerRef.current) return

    const container = messagesContainerRef.current
    const { scrollTop, scrollHeight, clientHeight } = container
    const wasNearBottom = scrollHeight - scrollTop - clientHeight < 100

    // If we were near bottom or should scroll (during streaming), scroll to bottom
    if (wasNearBottom || shouldScrollToBottom) {
      // Use smooth scrolling for user messages, instant for streaming
      scrollToBottom(!isStreaming)
    }

    // Reset scroll flag after handling
    if (shouldScrollToBottom) {
      setShouldScrollToBottom(false)
    }
  }, [messages, currentStreamContent, isStreaming, shouldScrollToBottom, scrollToBottom])

  // Reset scroll behavior when streaming ends
  useEffect(() => {
    if (!isStreaming && shouldScrollToBottom) {
      setShouldScrollToBottom(false)
    }
  }, [isStreaming, shouldScrollToBottom])

  // Add stop streaming function
  const stopStreaming = () => {
    if (isStreaming) {
      // You'll need to implement this in your useAIChat hook
      // For now, we'll just log it
      console.log("Stopping stream...");
      // Add your stop streaming logic here
    }
  };

  const handleSendMessage = () => {
    if ((!message.trim() && attachedFiles.length === 0) || isStreaming || isGenerating) return
    const config: ChatConfig = {
      provider: getProviderFromModel(selectedModel),
      model: selectedModel,
      maxTokens: 2000,
      temperature: 0.7,
      webSearch: isSearchMode ? { enabled: true } : undefined,
    }
    const messageWithAttachments = {
      content: message,
      attachments: attachedFiles.map(file => ({
        id: file.id,
        fileName: file.fileName,
        fileType: file.fileType,
        fileSize: file.fileSize,
        mimeType: file.mimeType,
        cloudinaryId: file.cloudinaryId,
        url: file.url,
      }))
    }
    sendMessageStream(message, config, messageWithAttachments.attachments)
    setMessage("")
    setAttachedFiles([])
    setShowFileUpload(false)
    setIsSearchMode(false)
  }

  // Handle message input
  const handleKeyPress = (e: React.KeyboardEvent) => {
    if (e.key === "Enter" && !e.shiftKey) {
      e.preventDefault();
      if (message.trim().startsWith("/image")) {
        const prompt = message.trim().slice(6).trim();
        if (prompt) {
          const config: ImageGenerationConfig = {
            provider: "openai",
            model: "dall-e-3",
            size: "1024x1024",
            quality: "standard",
            style: "natural",
            n: 1,
          };
          generateImageResponse(prompt, config);
          setMessage("");
        }
      } else {
        handleSendMessage();
        setIsSearchMode(false);
      }
    }
  };

  const handleSampleQuestionClick = (question: string) => {
    setMessage(question)
    // Auto-send the sample question
    setTimeout(() => {
      const config: ChatConfig = {
        provider: getProviderFromModel(selectedModel),
        model: selectedModel,
        maxTokens: 2000,
        temperature: 0.7,
      }
      sendMessageStream(question, config)
      setMessage("")
    }, 100)
  }

  // File handling functions
  const handleFilesUploaded = (files: Array<{
    id: string;
    fileName: string;
    fileType: 'image' | 'document' | 'audio' | 'video';
    fileSize: number;
    mimeType: string;
    url: string;
    cloudinaryId?: string;
  }>) => {
    setAttachedFiles(prev => [...prev, ...files]);
    setShowFileUpload(false);
  };

  const handleRemoveFile = (fileId: string) => {
    setAttachedFiles(prev => prev.filter(file => file.id !== fileId));
  };

  const handleDownloadFile = (file: {
    id: string;
    fileName: string;
    fileType: 'image' | 'document' | 'audio' | 'video';
    fileSize: number;
    mimeType: string;
    url: string;
    cloudinaryId?: string;
  }) => {
    window.open(file.url, '_blank');
  };

  // Get provider from model ID
  const getProviderFromModel = (modelId: string): ClientAIProvider => {
    // Check available models first
    if (availableModels?.models) {
      for (const [provider, models] of Object.entries(availableModels.models)) {
        if (modelId in models) {
          // Special handling for DALL-E models
          if (modelId.includes("dall-e")) {
            return "openai";
          }
          // Special handling for Gemini Pro Vision
          if (modelId === "gemini-pro-vision") {
            return "google";
          }
          return provider as ClientAIProvider;
        }
      }
    }

    // Fallback to provider mapping
    const providerMap: Record<string, ClientAIProvider> = {
      "dall-e-3": "openai",
      "dall-e-2": "openai",
      "gemini-pro-vision": "google",
    };

    return providerMap[modelId] ?? "openai";
  }

  // Transform availableModels for the dropdown
  const transformedAvailableModels = availableModels ? 
    Object.entries(availableModels.models).flatMap(([provider, models]) =>
      Object.entries(models).map(([modelId, modelData]) => ({
        id: modelId,
        name: modelData.name,
        provider,
        available: true,
        type: (modelData as ModelInfo).type
      }))
    ) : [];

  // Handle conversation selection from sidebar
  const handleConversationSelect = (conversationId: string) => {
    setCurrentConversationId(conversationId)
    loadConversation(conversationId)
    setSidebarOpen(false) // Close sidebar on mobile
  }

  // Handle new chat
  const handleNewChat = () => {
    setCurrentConversationId(undefined)
    startNewConversation()
    setSidebarOpen(false) // Close sidebar on mobile
  }

  const hasMessages = messages.length > 0 || isStreaming

  // Handle message actions
  const handleCopyMessage = (content: string) => {
    navigator.clipboard.writeText(content)
    // You could add a toast notification here
  }

  const handleDeleteMessage = (messageId: string) => {
    // Implement message deletion logic
    console.log("Delete message:", messageId)
  }

  const handleEditMessage = (message: Message) => {
    setSelectedMessage(message)
    setIsDialogOpen(true)
  }

  const handleSearchClick = () => {
    const modelInfo = availableModels?.models[getProviderFromModel(selectedModel)]?.[selectedModel];
    if (!modelInfo?.capabilities?.webSearch) {
      // Optionally show a toast or alert
      return;
    }
    setIsSearchMode((prev) => !prev);
  };

  return (
    <div className="flex h-screen bg-background overflow-hidden">
      <CreditToast
        show={showCreditToast}
        creditsUsed={creditToastData.creditsUsed}
        creditsRemaining={creditToastData.creditsRemaining}
        modelName={creditToastData.modelName}
        onClose={() => setShowCreditToast(false)}
      />
      <Sidebar
        isOpen={sidebarOpen}
        onToggle={() => setSidebarOpen(!sidebarOpen)}
        isCollapsed={sidebarCollapsed}
        onToggleCollapse={() => setSidebarCollapsed(!sidebarCollapsed)}
        user={user}
        onLogout={onLogout}
        currentConversationId={currentConversationId}
        onConversationSelect={handleConversationSelect}
        onNewChat={handleNewChat}
      />

      {/* Main Content */}
      <div className="flex-1 flex flex-col min-w-0">
        {/* Mobile Header */}
        <div className="flex items-center justify-between p-4 border-b border-border/50 lg:hidden bg-background/80 backdrop-blur-xl">
          <Button
            variant="ghost"
            size="icon"
            onClick={() => setSidebarOpen(true)}
            className="hover:bg-muted/40 transition-colors rounded-full"
          >
            <Menu className="h-5 w-5" />
          </Button>
          <h1 className="font-bold tracking-tight text-lg">
            {conversationTitle || "T3.chat"}
          </h1>
          <div className="flex items-center gap-2">
            {user && (
              <CreditsDisplay credits={user.credits} className="text-xs" />
            )}
            {hasMessages && (
              <Button
                variant="ghost"
                size="sm"
                onClick={handleNewChat}
                className="text-xs"
              >
                Clear
              </Button>
            )}
            <ThemeToggle />
          </div>
        </div>

        {/* Desktop Header */}
        <div className="hidden lg:flex items-center justify-between p-6 bg-background/50 backdrop-blur-xl">
          <div className="flex-1">
            {conversationTitle && (
              <h1 className="text-lg font-bold text-foreground">{conversationTitle}</h1>
            )}
          </div>
          <div className="flex items-center gap-4">
            {hasMessages && (
              <Button
                variant="ghost"
                size="sm"
                onClick={handleNewChat}
                className="text-sm"
              >
                New Chat
              </Button>
            )}
            {user && (
              <CreditsDisplay credits={user.credits} />
            )}
            <ThemeToggle />
          </div>
        </div>

        {/* Chat Area */}
        <div className="flex-1 flex flex-col min-h-0 relative">
          {!hasMessages ? (
            // Welcome Screen
            <div className="flex-1 flex flex-col items-center justify-center p-8 max-w-6xl mx-auto w-full overflow-y-auto custom-scrollbar">
              <div className="text-center mb-12 w-full animate-fade-in-up">
                <h1 className="text-6xl font-black mb-4 text-balance tracking-tight bg-gradient-to-br from-foreground via-foreground to-muted-foreground bg-clip-text text-transparent">
                  How can I help you{user ? `, ${user.name.split(" ")[0]}` : ""}?
                </h1>

                {/* Category Buttons */}
                <div className="grid grid-cols-2 lg:grid-cols-4 gap-4 justify-center mb-16 max-w-4xl mx-auto">
                  {categoryButtons.map((category, index) => (
                    <Button
                      key={category.label}
                      variant="outline"
                      className={`flex flex-col items-center gap-4 h-auto p-8 bg-gradient-to-br ${category.color}
                               hover:bg-muted/40 hover:border-border transition-bounce 
                               card-t3 group animate-bounce-in rounded-3xl border-2 hover-scale`}
                      style={{ animationDelay: `${index * 0.1}s` }}
                    >
                      <category.icon className="h-8 w-8 text-muted-foreground group-hover:text-foreground transition-colors" />
                      <div className="text-center">
                        <div className="font-bold text-base tracking-tight mb-1">{category.label}</div>
                        <div className="text-sm text-muted-foreground font-medium">{category.description}</div>
                      </div>
                    </Button>
                  ))}
                </div>

                {/* Sample Questions */}
                <div className="space-y-4 max-w-2xl mx-auto mb-12">
                  {sampleQuestions.map((question, index) => (
                    <Button
                      key={index}
                      variant="ghost"
                      className="w-full text-left justify-start h-auto p-6 text-muted-foreground 
                               hover:text-foreground hover:bg-muted/30 rounded-2xl transition-smooth 
                               animate-slide-up group border border-transparent hover:border-border/50 hover-lift"
                      onClick={() => handleSampleQuestionClick(question)}
                      style={{ animationDelay: `${(index + 4) * 0.1}s` }}
                    >
                      <span className="font-semibold text-base">{question}</span>
                      <ArrowUp className="ml-auto h-5 w-5 opacity-0 group-hover:opacity-100 transition-opacity rotate-45" />
                    </Button>
                  ))}
                </div>
              </div>
            </div>
          ) : (
            // Messages Area
            <div 
              ref={messagesContainerRef}
              onScroll={handleScroll}
              className="flex-1 overflow-y-auto custom-scrollbar"
            >
              <div className="messages-scroll-area p-4 space-y-6 min-h-full">
                <div className="max-w-4xl mx-auto w-full space-y-6 pb-4">
                  {messages.map((msg) => (
                    <div
                      key={msg.id}
                      className={cn(
                        "group relative flex gap-4 message-container animate-fade-in",
                        msg.role === "user" ? "justify-end" : "justify-start",
                        "py-2"
                      )}
                      style={{
                        animationDuration: "0.3s",
                        animationFillMode: "both"
                      }}
                    >
                      {msg.role === "assistant" && (
                        <div className="flex-shrink-0 w-8 h-8 rounded-full bg-gradient-to-br from-primary/20 to-primary/40 flex items-center justify-center shadow-sm">
                          <Bot className="h-4 w-4 text-primary" />
                        </div>
                      )}
                      <Dialog open={isDialogOpen && selectedMessage?.id === msg.id} onOpenChange={(open) => {
                        setIsDialogOpen(open)
                        if (!open) setSelectedMessage(null)
                      }}>
                        <div className="relative group/message flex flex-col max-w-[70%]">
                          <div
                            className={cn(
                              "text-sm transition-all duration-200 shadow-md",
                              msg.role === "user"
                                ? "bg-primary text-white ml-auto px-5 py-3 rounded-2xl rounded-br-md border border-primary/30"
                                : "bg-muted/60 dark:bg-muted/30 text-foreground ml-12 px-5 py-3 rounded-2xl rounded-bl-md border border-border/40",
                              "backdrop-blur-sm"
                            )}
                          >
                            {msg.role === "assistant" ? (
                              <div className="prose prose-sm dark:prose-invert max-w-none text-foreground">
                                {msg.content.startsWith("Generated images for prompt:") ? (
                                  <div className="space-y-2 text-center">
                                    {(() => {
                                      const parts = msg.content.split("\n\n");
                                      const prompt = msg.content.match(/Generated images for prompt: "([^"]+)"/)?.[1] || "";
                                      const urls = parts[1]?.split("\n").filter(Boolean) || [];
                                      return (
                                        <>
                                          <div className="text-base font-semibold mb-2 text-primary">{prompt}</div>
                                          <div className="flex flex-col items-center gap-4">
                                            {urls.map((url, index) => (
                                              <GeneratedImage
                                                key={index}
                                                url={url}
                                                prompt={prompt}
                                                className="w-full max-w-xs rounded-xl border border-border shadow"
                                              />
                                            ))}
                                          </div>
                                        </>
                                      );
                                    })()}
                                  </div>
                                ) : (
                                  <MarkdownRenderer>{msg.content}</MarkdownRenderer>
                                )}
                                <div className="flex items-center justify-between mt-2">
                                  <div className="text-xs text-muted-foreground">
                                    {msg.timestamp.toLocaleTimeString()}
                                  </div>
                                  <DialogTrigger asChild>
                                    <Button
                                      variant="ghost"
                                      size="icon"
                                      className="h-6 w-6 opacity-0 group-hover/message:opacity-100 transition-opacity"
                                      onClick={() => setSelectedMessage(msg)}
                                    >
                                      <MoreVertical className="h-3 w-3" />
                                    </Button>
                                  </DialogTrigger>
                                </div>
                              </div>
                            ) : (
                              <div className="flex flex-col">
                                <div className="whitespace-pre-wrap text-white font-medium">{msg.content}</div>
                                <div className="flex items-center justify-between mt-2 pt-2 border-t border-primary/30">
                                  <div className="text-xs text-white/70">
                                    {msg.timestamp.toLocaleTimeString()}
                                  </div>
                                  <DialogTrigger asChild>
                                    <Button
                                      variant="ghost"
                                      size="icon"
                                      className="h-6 w-6 opacity-0 group-hover/message:opacity-100 transition-opacity text-white/70 hover:bg-primary/20"
                                      onClick={() => setSelectedMessage(msg)}
                                    >
                                      <MoreVertical className="h-3 w-3" />
                                    </Button>
                                  </DialogTrigger>
                                </div>
                              </div>
                            )}
                          </div>
                        </div>
                      </Dialog>
                      {msg.role === "user" && (
                        <div className="flex-shrink-0 w-8 h-8 rounded-full bg-gradient-to-br from-primary/30 to-primary/60 flex items-center justify-center shadow-sm ml-2">
                          <User className="h-4 w-4 text-white" />
                        </div>
                      )}
                      {msg.role === "assistant" && msg.sources && msg.sources.length > 0 && (
                        isSearchMode ? (
                          <div className="flex items-center gap-2 mt-2">
                            <span className="text-xs text-muted-foreground">Sources:</span>
                            {msg.sources.map((source, idx) => (
                              <SourceTooltip key={idx} source={source} />
                            ))}
                          </div>
                        ) : (
                          <div className="mt-4 pt-4 border-t border-border/40">
                            <div className="text-sm font-medium text-muted-foreground mb-2">Sources:</div>
                            <div className="space-y-2">
                              {msg.sources.map((source, index) => (
                                <a
                                  key={index}
                                  href={source.url}
                                  target="_blank"
                                  rel="noopener noreferrer"
                                  className="block text-sm text-primary hover:underline"
                                >
                                  {source.title}
                                </a>
                              ))}
                            </div>
                          </div>
                        )
                      )}
                    </div>
                  ))}

                  {/* Streaming Message */}
                  {isStreaming && (
                    <div 
                      className="flex gap-4 group message-container animate-fade-in" 
                      style={{ 
                        animationDuration: "0.3s",
                        animationFillMode: "both"
                      }}
                    >
                      <div className="flex-shrink-0 w-8 h-8 rounded-full bg-gradient-to-br from-black/10 to-black/20 dark:from-white/10 dark:to-white/20 flex items-center justify-center shadow-sm">
                        <Bot className="h-4 w-4 text-black/70 dark:text-white/70 animate-pulse" />
                      </div>
                      <div className="ml-12">
                        <div className="prose prose-sm dark:prose-invert max-w-none">
                          <StreamingMarkdown 
                            content={currentStreamContent} 
                            isStreaming={true}
                          />
                          <div className="flex items-center gap-2 mt-2">
                            <div className="text-xs text-muted-foreground">
                              {new Date().toLocaleTimeString()}
                            </div>
                            <div className="flex items-center gap-1 text-xs text-muted-foreground">
                              <div className="w-1.5 h-1.5 bg-black/40 dark:bg-white/40 rounded-full animate-pulse" />
                              <div className="w-1.5 h-1.5 bg-black/40 dark:bg-white/40 rounded-full animate-pulse" style={{ animationDelay: "0.2s" }} />
                              <div className="w-1.5 h-1.5 bg-black/40 dark:bg-white/40 rounded-full animate-pulse" style={{ animationDelay: "0.4s" }} />
                            </div>
                          </div>
                        </div>
                      </div>
                    </div>
                  )}
                  
                  {/* Scroll anchor */}
                  <div 
                    ref={bottomRef}
                    className="h-4 w-full"
                    style={{ 
                      visibility: "hidden",
                      pointerEvents: "none"
                    }}
                  />
                </div>
              </div>
            </div>
          )}
        </div>

        {/* Footer */}
        <div className="p-8 border-t border-border/30 bg-background/80 backdrop-blur-xl">
          <div className="max-w-5xl mx-auto">
            {!hasMessages && (
              <div className="text-center text-sm text-muted-foreground mb-8 font-semibold">
                Make sure you agree to our{" "}
                <Button
                  variant="link"
                  className="p-0 h-auto text-sm text-muted-foreground hover:text-foreground 
                           underline underline-offset-4 font-semibold transition-colors"
                >
                  Terms
                </Button>{" "}
                and our{" "}
                <Button
                  variant="link"
                  className="p-0 h-auto text-sm text-muted-foreground hover:text-foreground 
                           underline underline-offset-4 font-semibold transition-colors"
                >
                  Privacy Policy
                </Button>
              </div>
            )}

            {/* File Upload Component */}
            {showFileUpload && (
              <div className="mb-6">
                <div className="relative">
                  <Button
                    variant="ghost"
                    size="icon"
                    className="absolute top-2 right-2 h-8 w-8 z-10"
                    onClick={() => setShowFileUpload(false)}
                  >
                    <X className="h-4 w-4" />
                  </Button>
                  <FileUpload onFilesUploaded={handleFilesUploaded} />
                </div>
              </div>
            )}

            {/* Attached Files List */}
            {attachedFiles.length > 0 && (
              <div className="mb-6">
                <div className="mb-3">
                  <h4 className="text-sm font-semibold text-muted-foreground">Attached Files:</h4>
                </div>
                <FileAttachmentList
                  attachments={attachedFiles}
                  showPreviews={true}
                  onRemove={handleRemoveFile}
                  onDownload={handleDownloadFile}
                />
              </div>
            )}

            {/* Message Input */}
            <div className="relative card-t3 rounded-3xl border-2 border-border/50 shadow-xl transition-smooth hover-glow">
              <div className="flex items-center p-5 gap-4">
                <ModelDropdown 
                  selectedModel={selectedModel} 
                  onModelChange={setSelectedModel} 
                  availableModels={transformedAvailableModels}
                  isLoading={modelsLoading}
                  userCredits={user?.credits ?? 0}
                />

                <div className="h-8 w-px bg-border/50" />

                <Button
                  variant="ghost"
                  size="icon"
                  className="h-10 w-10 text-muted-foreground hover:text-foreground hover:bg-muted/40 transition-all rounded-full"
                  onClick={() => {
                    setMessage("/image ")
                    // Focus the input after setting the command
                    setTimeout(() => inputRef.current?.focus(), 0)
                  }}
                  title="Generate Image (Type /image followed by your prompt)"
                >
                  <ImageIcon className="h-4 w-4" />
                </Button>

                <Tooltip text={isSearchMode ? "Web search enabled for next message" : "Enable web search for next message"}>
                  <Button
                    variant="ghost"
                    size="icon"
                    className={cn(
                      "h-10 w-10 text-muted-foreground hover:text-foreground transition-all rounded-full",
                      isSearchMode
                        ? "ring-2 ring-primary ring-offset-2 bg-primary/10 text-primary animate-pulse shadow-[0_0_16px_4px_rgba(99,102,241,0.5)]"
                        : "hover:bg-muted/40"
                    )}
                    onClick={handleSearchClick}
                    title={isSearchMode ? "Web search enabled for next message" : "Enable web search for next message"}
                  >
                    <Search className="h-4 w-4" />
                  </Button>
                </Tooltip>

                <Button
                  variant="ghost"
                  size="icon"
                  className="h-10 w-10 text-muted-foreground hover:text-foreground hover:bg-muted/40 transition-all rounded-full"
                  onClick={() => setShowFileUpload(!showFileUpload)}
                >
                  <Paperclip className="h-4 w-4" />
                </Button>

                <div className="flex-1 relative">
                  <Input
                    ref={inputRef}
                    placeholder="Type your message or /image to generate an image..."
                    value={message}
                    onChange={(e) => setMessage(e.target.value)}
                    onKeyPress={handleKeyPress}
                    disabled={isStreaming || isGenerating || isGeneratingImage}
                    className={cn(
                      "border-0 bg-transparent focus-visible:ring-0 focus-visible:ring-offset-0",
                      "placeholder:text-muted-foreground/60 text-base font-medium py-3",
                      "transition-all duration-200",
                      (isStreaming || isGeneratingImage) ? "pr-32" : "pr-24"
                    )}
                  />
                  <div className="absolute right-4 top-1/2 transform -translate-y-1/2 flex items-center gap-2">
                    {(isStreaming || isGeneratingImage) && (
                      <Button
                        variant="ghost"
                        size="sm"
                        onClick={stopStreaming}
                        className="h-8 px-3 text-xs font-medium text-destructive hover:text-destructive/90 
                                 hover:bg-destructive/10 transition-colors rounded-full"
                      >
                        Stop
                      </Button>
                    )}
                    {(isStreaming || isGenerating || isGeneratingImage) && (
                      <div className="flex space-x-1">
                        {[0, 1, 2].map((i) => (
                          <div
                            key={i}
                            className="w-1.5 h-1.5 bg-muted-foreground rounded-full animate-pulse"
                            style={{ animationDelay: `${i * 0.2}s` }}
                          />
                        ))}
                      </div>
                    )}
                  </div>
                </div>

                <Button
                  size="icon"
                  onClick={handleSendMessage}
                  disabled={(!message.trim() && attachedFiles.length === 0) || isStreaming || isGenerating || isGeneratingImage}
                  className={cn(
                    "h-10 w-10 btn-t3-primary text-white rounded-full shadow-lg",
                    "disabled:opacity-50 disabled:cursor-not-allowed",
                    "transition-all duration-200",
                    "hover:scale-105 active:scale-95"
                  )}
                >
                  {(isStreaming || isGenerating || isGeneratingImage) ? (
                    <div className="animate-spin rounded-full h-4 w-4 border-2 border-white border-t-transparent" />
                  ) : (
                    <ArrowUp className="h-4 w-4" />
                  )}
                </Button>
              </div>
            </div>
          </div>
        </div>
      </div>
    </div>
  )
}<|MERGE_RESOLUTION|>--- conflicted
+++ resolved
@@ -13,13 +13,9 @@
 import { StreamingMarkdown } from "./ui/streaming-markdown"
 import { FileUpload } from "./ui/file-upload"
 import { FileAttachmentList } from "./ui/file-attachment"
-<<<<<<< HEAD
 import { CreditsDisplay } from "./credits-display"
 import { CreditToast } from "./credit-toast"
-import { useAIChat, type ChatConfig } from "~/hooks/useAIChat"
-=======
 import { useAIChat, type ChatConfig, type Message, type ImageGenerationConfig } from "~/hooks/useAIChat"
->>>>>>> 8e660afc
 import { cn } from "~/lib/utils"
 import { useInView } from "react-intersection-observer"
 import { Dialog, DialogContent, DialogHeader, DialogTitle, DialogTrigger, DialogFooter } from "~/components/ui/dialog"
